--- conflicted
+++ resolved
@@ -210,14 +210,10 @@
 	enableDualstackBackend          bool
 	tlsHandshakeTimeoutBackend      time.Duration
 	maxIdleConnsBackend             int
-<<<<<<< HEAD
-
 	enableSwarm bool
-=======
 	filterPlugins                   pluginFlags
 	predicatePlugins                pluginFlags
 	dataclientPlugins               pluginFlags
->>>>>>> 7f9b0564
 )
 
 func init() {
@@ -299,13 +295,10 @@
 	flag.BoolVar(&enableDualstackBackend, "enable-dualstack-backend", true, enableDualstackBackendUsage)
 	flag.DurationVar(&tlsHandshakeTimeoutBackend, "tls-timeout-backend", defaultTLSHandshakeTimeoutBackend, tlsHandshakeTimeoutBackendUsage)
 	flag.IntVar(&maxIdleConnsBackend, "max-idle-connection-backend", defaultMaxIdleConnsBackend, maxIdleConnsBackendUsage)
-<<<<<<< HEAD
 	flag.BoolVar(&enableSwarm, "enable-swarm", false, enableSwarmUsage)
-=======
 	flag.Var(&filterPlugins, "filter-plugin", filterPluginUsage)
 	flag.Var(&predicatePlugins, "predicate-plugin", predicatePluginUsage)
 	flag.Var(&dataclientPlugins, "dataclient-plugin", dataclientPluginUsage)
->>>>>>> 7f9b0564
 
 	flag.Parse()
 
@@ -426,9 +419,7 @@
 		IdleTimeoutServer:                   idleTimeoutServer,
 		MaxHeaderBytes:                      maxHeaderBytes,
 		EnableConnMetricsServer:             enableConnMetricsServer,
-<<<<<<< HEAD
 		EnableSwarm:                         enableSwarm,
-=======
 		FilterPlugins:                       filterPlugins.Get(),
 		PredicatePlugins:                    predicatePlugins.Get(),
 		DataClientPlugins:                   dataclientPlugins.Get(),
@@ -436,7 +427,6 @@
 
 	if pluginDir != "" {
 		options.PluginDirs = append(options.PluginDirs, pluginDir)
->>>>>>> 7f9b0564
 	}
 
 	if insecure {
